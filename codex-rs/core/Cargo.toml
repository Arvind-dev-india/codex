--- conflicted
+++ resolved
@@ -29,12 +29,9 @@
 futures = "0.3"
 mcp-types = { path = "../mcp-types" }
 mime_guess = "2.0"
-<<<<<<< HEAD
 once_cell = "1.19.0"
 patch = "0.7"
 path-absolutize = "3.1.1"
-=======
->>>>>>> 9e58076c
 rand = "0.9"
 rayon = "1.10"
 reqwest = { version = "0.12", features = ["json", "stream"] }
@@ -53,7 +50,6 @@
 tokio-util = "0.7.14"
 toml = "0.9.1"
 tracing = { version = "0.1.41", features = ["log"] }
-<<<<<<< HEAD
 # Tree-sitter parsers for code analysis
 tree-sitter = "0.25.6"
 tree-sitter-bash = "0.23.3"
@@ -66,10 +62,6 @@
 tree-sitter-cpp = "0.23.0"
 tree-sitter-go = "0.23.1"
 urlencoding = "2.1.3"
-=======
-tree-sitter = "0.25.3"
-tree-sitter-bash = "0.25.0"
->>>>>>> 9e58076c
 uuid = { version = "1", features = ["serde", "v4"] }
 wildmatch = "2.4.0"
 
