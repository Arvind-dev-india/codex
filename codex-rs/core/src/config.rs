use crate::config_profile::ConfigProfile;
use crate::config_types::History;
use crate::config_types::McpServerConfig;
use crate::config_types::ReasoningEffort;
use crate::config_types::ReasoningSummary;
use crate::config_types::SandboxMode;
use crate::config_types::SandboxWorkplaceWrite;
use crate::config_types::ShellEnvironmentPolicy;
use crate::config_types::ShellEnvironmentPolicyToml;
use crate::config_types::Tui;
use crate::config_types::UriBasedFileOpener;
use crate::flags::OPENAI_DEFAULT_MODEL;
use crate::model_provider_info::ModelProviderInfo;
use crate::model_provider_info::built_in_model_providers;
use crate::openai_model_info::get_model_info;
use crate::protocol::AskForApproval;
use crate::protocol::SandboxPolicy;
use dirs::home_dir;
use serde::Deserialize;
use std::collections::HashMap;
use std::path::Path;
use std::path::PathBuf;
use toml::Value as TomlValue;

/// Maximum number of bytes of the documentation that will be embedded. Larger
/// files are *silently truncated* to this size so we do not take up too much of
/// the context window.
pub(crate) const PROJECT_DOC_MAX_BYTES: usize = 32 * 1024; // 32 KiB

/// Application configuration loaded from disk and merged with overrides.
#[derive(Debug, Clone, PartialEq)]
pub struct Config {
    /// Optional override of model selection.
    pub model: String,

    /// Size of the context window for the model, in tokens.
    pub model_context_window: Option<u64>,

    /// Maximum number of output tokens.
    pub model_max_output_tokens: Option<u64>,

    /// Key into the model_providers map that specifies which provider to use.
    pub model_provider_id: String,

    /// Info needed to make an API request to the model.
    pub model_provider: ModelProviderInfo,

    /// Approval policy for executing commands.
    pub approval_policy: AskForApproval,

    pub sandbox_policy: SandboxPolicy,

    pub shell_environment_policy: ShellEnvironmentPolicy,

    /// When `true`, `AgentReasoning` events emitted by the backend will be
    /// suppressed from the frontend output. This can reduce visual noise when
    /// users are only interested in the final agent responses.
    pub hide_agent_reasoning: bool,

    /// Disable server-side response storage (sends the full conversation
    /// context with every request). Currently necessary for OpenAI customers
    /// who have opted into Zero Data Retention (ZDR).
    pub disable_response_storage: bool,

    /// User-provided instructions from instructions.md.
    pub instructions: Option<String>,

    /// Optional external notifier command. When set, Codex will spawn this
    /// program after each completed *turn* (i.e. when the agent finishes
    /// processing a user submission). The value must be the full command
    /// broken into argv tokens **without** the trailing JSON argument - Codex
    /// appends one extra argument containing a JSON payload describing the
    /// event.
    ///
    /// Example `~/.codex/config.toml` snippet:
    ///
    /// ```toml
    /// notify = ["notify-send", "Codex"]
    /// ```
    ///
    /// which will be invoked as:
    ///
    /// ```shell
    /// notify-send Codex '{"type":"agent-turn-complete","turn-id":"12345"}'
    /// ```
    ///
    /// If unset the feature is disabled.
    pub notify: Option<Vec<String>>,

    /// The directory that should be treated as the current working directory
    /// for the session. All relative paths inside the business-logic layer are
    /// resolved against this path.
    pub cwd: PathBuf,

    /// Definition for MCP servers that Codex can reach out to for tool calls.
    pub mcp_servers: HashMap<String, McpServerConfig>,

    /// Combined provider map (defaults merged with user-defined overrides).
    pub model_providers: HashMap<String, ModelProviderInfo>,

    /// Maximum number of bytes to include from an AGENTS.md project doc file.
    pub project_doc_max_bytes: usize,

    /// Directory containing all Codex state (defaults to `~/.codex` but can be
    /// overridden by the `CODEX_HOME` environment variable).
    pub codex_home: PathBuf,

    /// Settings that govern if and what will be written to `~/.codex/history.jsonl`.
    pub history: History,

    /// Optional URI-based file opener. If set, citations to files in the model
    /// output will be hyperlinked using the specified URI scheme.
    pub file_opener: UriBasedFileOpener,

    /// Collection of settings that are specific to the TUI.
    pub tui: Tui,

    /// Path to the `codex-linux-sandbox` executable. This must be set if
    /// [`crate::exec::SandboxType::LinuxSeccomp`] is used. Note that this
    /// cannot be set in the config file: it must be set in code via
    /// [`ConfigOverrides`].
    ///
    /// When this program is invoked, arg0 will be set to `codex-linux-sandbox`.
    pub codex_linux_sandbox_exe: Option<PathBuf>,

    /// If not "none", the value to use for `reasoning.effort` when making a
    /// request using the Responses API.
    pub model_reasoning_effort: ReasoningEffort,

    /// If not "none", the value to use for `reasoning.summary` when making a
    /// request using the Responses API.
    pub model_reasoning_summary: ReasoningSummary,
    
    /// Azure DevOps configuration for integration with Azure DevOps services.
    pub azure_devops: Option<crate::config_types::AzureDevOpsConfig>,
    
    /// Kusto (Azure Data Explorer) configuration for integration with Kusto services.
    pub kusto: Option<crate::config_types::KustoConfig>,
    
    /// Recovery Services (Azure Backup) configuration for integration with Recovery Services.
    pub recovery_services: Option<crate::config_types::RecoveryServicesConfig>,
}

impl Config {
    /// Load configuration with *generic* CLI overrides (`-c key=value`) applied
    /// **in between** the values parsed from `config.toml` and the
    /// strongly-typed overrides specified via [`ConfigOverrides`].
    ///
    /// The precedence order is therefore: `config.toml` < `-c` overrides <
    /// `ConfigOverrides`.
    pub fn load_with_cli_overrides(
        cli_overrides: Vec<(String, TomlValue)>,
        overrides: ConfigOverrides,
    ) -> std::io::Result<Self> {
        // Resolve the directory that stores Codex state (e.g. ~/.codex or the
        // value of $CODEX_HOME) so we can embed it into the resulting
        // `Config` instance.
        let codex_home = find_codex_home()?;

        // Step 1: parse `config.toml` into a generic JSON value.
        let mut root_value = load_config_as_toml(&codex_home)?;

        // Step 2: apply the `-c` overrides.
        for (path, value) in cli_overrides.into_iter() {
            apply_toml_override(&mut root_value, &path, value);
        }

        // Step 3: deserialize into `ConfigToml` so that Serde can enforce the
        // correct types.
        let cfg: ConfigToml = root_value.try_into().map_err(|e| {
            tracing::error!("Failed to deserialize overridden config: {e}");
            std::io::Error::new(std::io::ErrorKind::InvalidData, e)
        })?;

        // Step 4: merge with the strongly-typed overrides.
        Self::load_from_base_config_with_overrides(cfg, overrides, codex_home)
    }
}

/// Read `CODEX_HOME/config.toml` and return it as a generic TOML value. Returns
/// an empty TOML table when the file does not exist.
fn load_config_as_toml(codex_home: &Path) -> std::io::Result<TomlValue> {
    let config_path = codex_home.join("config.toml");
    match std::fs::read_to_string(&config_path) {
        Ok(contents) => match toml::from_str::<TomlValue>(&contents) {
            Ok(val) => Ok(val),
            Err(e) => {
                tracing::error!("Failed to parse config.toml: {e}");
                Err(std::io::Error::new(std::io::ErrorKind::InvalidData, e))
            }
        },
        Err(e) if e.kind() == std::io::ErrorKind::NotFound => {
            tracing::info!("config.toml not found, using defaults");
            Ok(TomlValue::Table(Default::default()))
        }
        Err(e) => {
            tracing::error!("Failed to read config.toml: {e}");
            Err(e)
        }
    }
}

/// Apply a single dotted-path override onto a TOML value.
fn apply_toml_override(root: &mut TomlValue, path: &str, value: TomlValue) {
    use toml::value::Table;

    let segments: Vec<&str> = path.split('.').collect();
    let mut current = root;

    for (idx, segment) in segments.iter().enumerate() {
        let is_last = idx == segments.len() - 1;

        if is_last {
            match current {
                TomlValue::Table(table) => {
                    table.insert(segment.to_string(), value);
                }
                _ => {
                    let mut table = Table::new();
                    table.insert(segment.to_string(), value);
                    *current = TomlValue::Table(table);
                }
            }
            return;
        }

        // Traverse or create intermediate object.
        match current {
            TomlValue::Table(table) => {
                current = table
                    .entry(segment.to_string())
                    .or_insert_with(|| TomlValue::Table(Table::new()));
            }
            _ => {
                *current = TomlValue::Table(Table::new());
                if let TomlValue::Table(tbl) = current {
                    current = tbl
                        .entry(segment.to_string())
                        .or_insert_with(|| TomlValue::Table(Table::new()));
                }
            }
        }
    }
}

/// Base config deserialized from ~/.codex/config.toml.
#[derive(Deserialize, Debug, Clone, Default)]
pub struct ConfigToml {
    /// Optional override of model selection.
    pub model: Option<String>,

    /// Provider to use from the model_providers map.
    pub model_provider: Option<String>,

    /// Size of the context window for the model, in tokens.
    pub model_context_window: Option<u64>,

    /// Maximum number of output tokens.
    pub model_max_output_tokens: Option<u64>,

    /// Default approval policy for executing commands.
    pub approval_policy: Option<AskForApproval>,

    #[serde(default)]
    pub shell_environment_policy: ShellEnvironmentPolicyToml,

    /// Sandbox mode to use.
    pub sandbox_mode: Option<SandboxMode>,

    /// Sandbox configuration to apply if `sandbox` is `WorkspaceWrite`.
    pub sandbox_workspace_write: Option<SandboxWorkplaceWrite>,

    /// Disable server-side response storage (sends the full conversation
    /// context with every request). Currently necessary for OpenAI customers
    /// who have opted into Zero Data Retention (ZDR).
    pub disable_response_storage: Option<bool>,

    /// Optional external command to spawn for end-user notifications.
    #[serde(default)]
    pub notify: Option<Vec<String>>,

    /// System instructions.
    pub instructions: Option<String>,

    /// Definition for MCP servers that Codex can reach out to for tool calls.
    #[serde(default)]
    pub mcp_servers: HashMap<String, McpServerConfig>,

    /// User-defined provider entries that extend/override the built-in list.
    #[serde(default)]
    pub model_providers: HashMap<String, ModelProviderInfo>,

    /// Maximum number of bytes to include from an AGENTS.md project doc file.
    pub project_doc_max_bytes: Option<usize>,

    /// Profile to use from the `profiles` map.
    pub profile: Option<String>,

    /// Named profiles to facilitate switching between different configurations.
    #[serde(default)]
    pub profiles: HashMap<String, ConfigProfile>,

    /// Settings that govern if and what will be written to `~/.codex/history.jsonl`.
    #[serde(default)]
    pub history: Option<History>,

    /// Optional URI-based file opener. If set, citations to files in the model
    /// output will be hyperlinked using the specified URI scheme.
    pub file_opener: Option<UriBasedFileOpener>,

    /// Collection of settings that are specific to the TUI.
    pub tui: Option<Tui>,

    /// When set to `true`, `AgentReasoning` events will be hidden from the
    /// UI/output. Defaults to `false`.
    pub hide_agent_reasoning: Option<bool>,

    pub model_reasoning_effort: Option<ReasoningEffort>,
    pub model_reasoning_summary: Option<ReasoningSummary>,
    
    /// Azure DevOps configuration for integration with Azure DevOps services.
    #[serde(default)]
    pub azure_devops: Option<crate::config_types::AzureDevOpsConfig>,
    
    /// Kusto (Azure Data Explorer) configuration for integration with Kusto services.
    #[serde(default)]
    pub kusto: Option<crate::config_types::KustoConfig>,
    
    /// Recovery Services (Azure Backup) configuration for integration with Recovery Services.
    #[serde(default)]
    pub recovery_services: Option<crate::config_types::RecoveryServicesConfig>,
}

impl ConfigToml {
    /// Derive the effective sandbox policy from the configuration.
    fn derive_sandbox_policy(&self, sandbox_mode_override: Option<SandboxMode>) -> SandboxPolicy {
        let resolved_sandbox_mode = sandbox_mode_override
            .or(self.sandbox_mode)
            .unwrap_or_default();
        match resolved_sandbox_mode {
            SandboxMode::ReadOnly => SandboxPolicy::new_read_only_policy(),
            SandboxMode::WorkspaceWrite => match self.sandbox_workspace_write.as_ref() {
                Some(s) => SandboxPolicy::WorkspaceWrite {
                    writable_roots: s.writable_roots.clone(),
                    network_access: s.network_access,
                },
                None => SandboxPolicy::new_workspace_write_policy(),
            },
            SandboxMode::DangerFullAccess => SandboxPolicy::DangerFullAccess,
        }
    }
}

/// Optional overrides for user configuration (e.g., from CLI flags).
#[derive(Default, Debug, Clone)]
pub struct ConfigOverrides {
    pub model: Option<String>,
    pub cwd: Option<PathBuf>,
    pub approval_policy: Option<AskForApproval>,
    pub sandbox_mode: Option<SandboxMode>,
    pub model_provider: Option<String>,
    pub config_profile: Option<String>,
    pub codex_linux_sandbox_exe: Option<PathBuf>,
}

impl Config {
    /// Meant to be used exclusively for tests: `load_with_overrides()` should
    /// be used in all other cases.
    pub fn load_from_base_config_with_overrides(
        cfg: ConfigToml,
        overrides: ConfigOverrides,
        codex_home: PathBuf,
    ) -> std::io::Result<Self> {
        let instructions = Self::load_instructions(Some(&codex_home));

        // Destructure ConfigOverrides fully to ensure all overrides are applied.
        let ConfigOverrides {
            model,
            cwd,
            approval_policy,
            sandbox_mode,
            model_provider,
            config_profile: config_profile_key,
            codex_linux_sandbox_exe,
        } = overrides;

        let config_profile = match config_profile_key.as_ref().or(cfg.profile.as_ref()) {
            Some(key) => cfg
                .profiles
                .get(key)
                .ok_or_else(|| {
                    std::io::Error::new(
                        std::io::ErrorKind::NotFound,
                        format!("config profile `{key}` not found"),
                    )
                })?
                .clone(),
            None => ConfigProfile::default(),
        };

        let sandbox_policy = cfg.derive_sandbox_policy(sandbox_mode);

        let mut model_providers = built_in_model_providers();
        // Merge user-defined providers into the built-in list.
        for (key, provider) in cfg.model_providers.into_iter() {
            model_providers.entry(key).or_insert(provider);
        }

        let model_provider_id = model_provider
            .or(config_profile.model_provider)
            .or(cfg.model_provider)
            .unwrap_or_else(|| "openai".to_string());
        let model_provider = model_providers
            .get(&model_provider_id)
            .ok_or_else(|| {
                std::io::Error::new(
                    std::io::ErrorKind::NotFound,
                    format!("Model provider `{model_provider_id}` not found"),
                )
            })?
            .clone();

        let shell_environment_policy = cfg.shell_environment_policy.into();

        let resolved_cwd = {
            use std::env;

            match cwd {
                None => {
                    tracing::info!("cwd not set, using current dir");
                    env::current_dir()?
                }
                Some(p) if p.is_absolute() => p,
                Some(p) => {
                    // Resolve relative path against the current working directory.
                    tracing::info!("cwd is relative, resolving against current dir");
                    let mut current = env::current_dir()?;
                    current.push(p);
                    current
                }
            }
        };

        let history = cfg.history.unwrap_or_default();

        let model = model
            .or(config_profile.model)
            .or(cfg.model)
            .unwrap_or_else(default_model);
        let openai_model_info = get_model_info(&model);
        let model_context_window = cfg
            .model_context_window
            .or_else(|| openai_model_info.as_ref().map(|info| info.context_window));
        let model_max_output_tokens = cfg.model_max_output_tokens.or_else(|| {
            openai_model_info
                .as_ref()
                .map(|info| info.max_output_tokens)
        });
        let config = Self {
            model,
            model_context_window,
            model_max_output_tokens,
            model_provider_id,
            model_provider,
            cwd: resolved_cwd,
            approval_policy: approval_policy
                .or(config_profile.approval_policy)
                .or(cfg.approval_policy)
                .unwrap_or_else(AskForApproval::default),
            sandbox_policy,
            shell_environment_policy,
            disable_response_storage: config_profile
                .disable_response_storage
                .or(cfg.disable_response_storage)
                .unwrap_or(false),
            notify: cfg.notify,
            instructions,
            mcp_servers: cfg.mcp_servers,
            model_providers,
            project_doc_max_bytes: cfg.project_doc_max_bytes.unwrap_or(PROJECT_DOC_MAX_BYTES),
            codex_home,
            history,
            file_opener: cfg.file_opener.unwrap_or(UriBasedFileOpener::VsCode),
            tui: cfg.tui.unwrap_or_default(),
            codex_linux_sandbox_exe,

            hide_agent_reasoning: cfg.hide_agent_reasoning.unwrap_or(false),
<<<<<<< HEAD
            model_reasoning_effort: cfg.model_reasoning_effort.unwrap_or_default(),
            model_reasoning_summary: cfg.model_reasoning_summary.unwrap_or_default(),
            azure_devops: cfg.azure_devops,
            kusto: cfg.kusto,
            recovery_services: cfg.recovery_services,
=======
            model_reasoning_effort: config_profile
                .model_reasoning_effort
                .or(cfg.model_reasoning_effort)
                .unwrap_or_default(),
            model_reasoning_summary: config_profile
                .model_reasoning_summary
                .or(cfg.model_reasoning_summary)
                .unwrap_or_default(),
>>>>>>> 4a15ebc1
        };
        Ok(config)
    }

    fn load_instructions(codex_dir: Option<&Path>) -> Option<String> {
        let mut p = match codex_dir {
            Some(p) => p.to_path_buf(),
            None => return None,
        };

        p.push("instructions.md");
        std::fs::read_to_string(&p).ok().and_then(|s| {
            let s = s.trim();
            if s.is_empty() {
                None
            } else {
                Some(s.to_string())
            }
        })
    }
}

fn default_model() -> String {
    OPENAI_DEFAULT_MODEL.to_string()
}

/// Returns the path to the Codex configuration directory, which can be
/// specified by the `CODEX_HOME` environment variable. If not set, defaults to
/// `~/.codex`.
///
/// - If `CODEX_HOME` is set, the value will be canonicalized and this
///   function will Err if the path does not exist.
/// - If `CODEX_HOME` is not set, this function does not verify that the
///   directory exists.
fn find_codex_home() -> std::io::Result<PathBuf> {
    // Honor the `CODEX_HOME` environment variable when it is set to allow users
    // (and tests) to override the default location.
    if let Ok(val) = std::env::var("CODEX_HOME") {
        if !val.is_empty() {
            return PathBuf::from(val).canonicalize();
        }
    }

    let mut p = home_dir().ok_or_else(|| {
        std::io::Error::new(
            std::io::ErrorKind::NotFound,
            "Could not find home directory",
        )
    })?;
    p.push(".codex");
    Ok(p)
}

/// Returns the path to the folder where Codex logs are stored. Does not verify
/// that the directory exists.
pub fn log_dir(cfg: &Config) -> std::io::Result<PathBuf> {
    let mut p = cfg.codex_home.clone();
    p.push("log");
    Ok(p)
}

#[cfg(test)]
mod tests {
    #![allow(clippy::expect_used, clippy::unwrap_used)]
    use crate::config_types::HistoryPersistence;

    use super::*;
    use pretty_assertions::assert_eq;
    use tempfile::TempDir;

    #[test]
    fn test_toml_parsing() {
        let history_with_persistence = r#"
[history]
persistence = "save-all"
"#;
        let history_with_persistence_cfg = toml::from_str::<ConfigToml>(history_with_persistence)
            .expect("TOML deserialization should succeed");
        assert_eq!(
            Some(History {
                persistence: HistoryPersistence::SaveAll,
                max_bytes: None,
            }),
            history_with_persistence_cfg.history
        );

        let history_no_persistence = r#"
[history]
persistence = "none"
"#;

        let history_no_persistence_cfg = toml::from_str::<ConfigToml>(history_no_persistence)
            .expect("TOML deserialization should succeed");
        assert_eq!(
            Some(History {
                persistence: HistoryPersistence::None,
                max_bytes: None,
            }),
            history_no_persistence_cfg.history
        );
    }

    #[test]
    fn test_sandbox_config_parsing() {
        let sandbox_full_access = r#"
sandbox_mode = "danger-full-access"

[sandbox_workspace_write]
network_access = false  # This should be ignored.
"#;
        let sandbox_full_access_cfg = toml::from_str::<ConfigToml>(sandbox_full_access)
            .expect("TOML deserialization should succeed");
        let sandbox_mode_override = None;
        assert_eq!(
            SandboxPolicy::DangerFullAccess,
            sandbox_full_access_cfg.derive_sandbox_policy(sandbox_mode_override)
        );

        let sandbox_read_only = r#"
sandbox_mode = "read-only"

[sandbox_workspace_write]
network_access = true  # This should be ignored.
"#;

        let sandbox_read_only_cfg = toml::from_str::<ConfigToml>(sandbox_read_only)
            .expect("TOML deserialization should succeed");
        let sandbox_mode_override = None;
        assert_eq!(
            SandboxPolicy::ReadOnly,
            sandbox_read_only_cfg.derive_sandbox_policy(sandbox_mode_override)
        );

        let sandbox_workspace_write = r#"
sandbox_mode = "workspace-write"

[sandbox_workspace_write]
writable_roots = [
    "/tmp",
]
"#;

        let sandbox_workspace_write_cfg = toml::from_str::<ConfigToml>(sandbox_workspace_write)
            .expect("TOML deserialization should succeed");
        let sandbox_mode_override = None;
        assert_eq!(
            SandboxPolicy::WorkspaceWrite {
                writable_roots: vec![PathBuf::from("/tmp")],
                network_access: false,
            },
            sandbox_workspace_write_cfg.derive_sandbox_policy(sandbox_mode_override)
        );
    }

    struct PrecedenceTestFixture {
        cwd: TempDir,
        codex_home: TempDir,
        cfg: ConfigToml,
        model_provider_map: HashMap<String, ModelProviderInfo>,
        openai_provider: ModelProviderInfo,
        openai_chat_completions_provider: ModelProviderInfo,
    }

    impl PrecedenceTestFixture {
        fn cwd(&self) -> PathBuf {
            self.cwd.path().to_path_buf()
        }

        fn codex_home(&self) -> PathBuf {
            self.codex_home.path().to_path_buf()
        }
    }

    fn create_test_fixture() -> std::io::Result<PrecedenceTestFixture> {
        let toml = r#"
model = "o3"
approval_policy = "untrusted"
disable_response_storage = false

# Can be used to determine which profile to use if not specified by
# `ConfigOverrides`.
profile = "gpt3"

[model_providers.openai-chat-completions]
name = "OpenAI using Chat Completions"
base_url = "https://api.openai.com/v1"
env_key = "OPENAI_API_KEY"
wire_api = "chat"

[profiles.o3]
model = "o3"
model_provider = "openai"
approval_policy = "never"
model_reasoning_effort = "high"
model_reasoning_summary = "detailed"

[profiles.gpt3]
model = "gpt-3.5-turbo"
model_provider = "openai-chat-completions"

[profiles.zdr]
model = "o3"
model_provider = "openai"
approval_policy = "on-failure"
disable_response_storage = true
"#;

        let cfg: ConfigToml = toml::from_str(toml).expect("TOML deserialization should succeed");

        // Use a temporary directory for the cwd so it does not contain an
        // AGENTS.md file.
        let cwd_temp_dir = TempDir::new().unwrap();
        let cwd = cwd_temp_dir.path().to_path_buf();
        // Make it look like a Git repo so it does not search for AGENTS.md in
        // a parent folder, either.
        std::fs::write(cwd.join(".git"), "gitdir: nowhere")?;

        let codex_home_temp_dir = TempDir::new().unwrap();

        let openai_chat_completions_provider = ModelProviderInfo {
            name: "OpenAI using Chat Completions".to_string(),
            base_url: "https://api.openai.com/v1".to_string(),
            env_key: Some("OPENAI_API_KEY".to_string()),
            wire_api: crate::WireApi::Chat,
            env_key_instructions: None,
            query_params: None,
            http_headers: None,
            env_http_headers: None,
        };
        let model_provider_map = {
            let mut model_provider_map = built_in_model_providers();
            model_provider_map.insert(
                "openai-chat-completions".to_string(),
                openai_chat_completions_provider.clone(),
            );
            model_provider_map
        };

        let openai_provider = model_provider_map
            .get("openai")
            .expect("openai provider should exist")
            .clone();

        Ok(PrecedenceTestFixture {
            cwd: cwd_temp_dir,
            codex_home: codex_home_temp_dir,
            cfg,
            model_provider_map,
            openai_provider,
            openai_chat_completions_provider,
        })
    }

    /// Users can specify config values at multiple levels that have the
    /// following precedence:
    ///
    /// 1. custom command-line argument, e.g. `--model o3`
    /// 2. as part of a profile, where the `--profile` is specified via a CLI
    ///    (or in the config file itelf)
    /// 3. as an entry in `config.toml`, e.g. `model = "o3"`
    /// 4. the default value for a required field defined in code, e.g.,
    ///    `crate::flags::OPENAI_DEFAULT_MODEL`
    ///
    /// Note that profiles are the recommended way to specify a group of
    /// configuration options together.
    #[test]
    fn test_precedence_fixture_with_o3_profile() -> std::io::Result<()> {
        let fixture = create_test_fixture()?;

        let o3_profile_overrides = ConfigOverrides {
            config_profile: Some("o3".to_string()),
            cwd: Some(fixture.cwd()),
            ..Default::default()
        };
        let o3_profile_config: Config = Config::load_from_base_config_with_overrides(
            fixture.cfg.clone(),
            o3_profile_overrides,
            fixture.codex_home(),
        )?;
        assert_eq!(
            Config {
                model: "o3".to_string(),
                model_context_window: Some(200_000),
                model_max_output_tokens: Some(100_000),
                model_provider_id: "openai".to_string(),
                model_provider: fixture.openai_provider.clone(),
                azure_devops: None,
                kusto: None,
                recovery_services: None,
                approval_policy: AskForApproval::Never,
                sandbox_policy: SandboxPolicy::new_read_only_policy(),
                shell_environment_policy: ShellEnvironmentPolicy::default(),
                disable_response_storage: false,
                instructions: None,
                notify: None,
                cwd: fixture.cwd(),
                mcp_servers: HashMap::new(),
                model_providers: fixture.model_provider_map.clone(),
                project_doc_max_bytes: PROJECT_DOC_MAX_BYTES,
                codex_home: fixture.codex_home(),
                history: History::default(),
                file_opener: UriBasedFileOpener::VsCode,
                tui: Tui::default(),
                codex_linux_sandbox_exe: None,
                hide_agent_reasoning: false,
                model_reasoning_effort: ReasoningEffort::High,
                model_reasoning_summary: ReasoningSummary::Detailed,
            },
            o3_profile_config
        );
        Ok(())
    }

    #[test]
    fn test_precedence_fixture_with_gpt3_profile() -> std::io::Result<()> {
        let fixture = create_test_fixture()?;

        let gpt3_profile_overrides = ConfigOverrides {
            config_profile: Some("gpt3".to_string()),
            cwd: Some(fixture.cwd()),
            ..Default::default()
        };
        let gpt3_profile_config = Config::load_from_base_config_with_overrides(
            fixture.cfg.clone(),
            gpt3_profile_overrides,
            fixture.codex_home(),
        )?;
        let expected_gpt3_profile_config = Config {
            model: "gpt-3.5-turbo".to_string(),
            model_context_window: Some(16_385),
            model_max_output_tokens: Some(4_096),
            model_provider_id: "openai-chat-completions".to_string(),
            model_provider: fixture.openai_chat_completions_provider.clone(),
            approval_policy: AskForApproval::UnlessTrusted,
            sandbox_policy: SandboxPolicy::new_read_only_policy(),
            shell_environment_policy: ShellEnvironmentPolicy::default(),
            azure_devops: None,
            kusto: None,
            recovery_services: None,
            disable_response_storage: false,
            instructions: None,
            notify: None,
            cwd: fixture.cwd(),
            mcp_servers: HashMap::new(),
            model_providers: fixture.model_provider_map.clone(),
            project_doc_max_bytes: PROJECT_DOC_MAX_BYTES,
            codex_home: fixture.codex_home(),
            history: History::default(),
            file_opener: UriBasedFileOpener::VsCode,
            tui: Tui::default(),
            codex_linux_sandbox_exe: None,
            hide_agent_reasoning: false,
            model_reasoning_effort: ReasoningEffort::default(),
            model_reasoning_summary: ReasoningSummary::default(),
        };

        assert_eq!(expected_gpt3_profile_config, gpt3_profile_config);

        // Verify that loading without specifying a profile in ConfigOverrides
        // uses the default profile from the config file (which is "gpt3").
        let default_profile_overrides = ConfigOverrides {
            cwd: Some(fixture.cwd()),
            ..Default::default()
        };

        let default_profile_config = Config::load_from_base_config_with_overrides(
            fixture.cfg.clone(),
            default_profile_overrides,
            fixture.codex_home(),
        )?;

        assert_eq!(expected_gpt3_profile_config, default_profile_config);
        Ok(())
    }

    #[test]
    fn test_precedence_fixture_with_zdr_profile() -> std::io::Result<()> {
        let fixture = create_test_fixture()?;

        let zdr_profile_overrides = ConfigOverrides {
            config_profile: Some("zdr".to_string()),
            cwd: Some(fixture.cwd()),
            ..Default::default()
        };
        let zdr_profile_config = Config::load_from_base_config_with_overrides(
            fixture.cfg.clone(),
            zdr_profile_overrides,
            fixture.codex_home(),
        )?;
        let expected_zdr_profile_config = Config {
            model: "o3".to_string(),
            model_context_window: Some(200_000),
            model_max_output_tokens: Some(100_000),
            model_provider_id: "openai".to_string(),
            model_provider: fixture.openai_provider.clone(),
            approval_policy: AskForApproval::OnFailure,
            sandbox_policy: SandboxPolicy::new_read_only_policy(),
            shell_environment_policy: ShellEnvironmentPolicy::default(),
            azure_devops: None,
            kusto: None,
            recovery_services: None,
            disable_response_storage: true,
            instructions: None,
            notify: None,
            cwd: fixture.cwd(),
            mcp_servers: HashMap::new(),
            model_providers: fixture.model_provider_map.clone(),
            project_doc_max_bytes: PROJECT_DOC_MAX_BYTES,
            codex_home: fixture.codex_home(),
            history: History::default(),
            file_opener: UriBasedFileOpener::VsCode,
            tui: Tui::default(),
            codex_linux_sandbox_exe: None,
            hide_agent_reasoning: false,
            model_reasoning_effort: ReasoningEffort::default(),
            model_reasoning_summary: ReasoningSummary::default(),
        };

        assert_eq!(expected_zdr_profile_config, zdr_profile_config);

        Ok(())
    }
}<|MERGE_RESOLUTION|>--- conflicted
+++ resolved
@@ -485,13 +485,6 @@
             codex_linux_sandbox_exe,
 
             hide_agent_reasoning: cfg.hide_agent_reasoning.unwrap_or(false),
-<<<<<<< HEAD
-            model_reasoning_effort: cfg.model_reasoning_effort.unwrap_or_default(),
-            model_reasoning_summary: cfg.model_reasoning_summary.unwrap_or_default(),
-            azure_devops: cfg.azure_devops,
-            kusto: cfg.kusto,
-            recovery_services: cfg.recovery_services,
-=======
             model_reasoning_effort: config_profile
                 .model_reasoning_effort
                 .or(cfg.model_reasoning_effort)
@@ -500,7 +493,9 @@
                 .model_reasoning_summary
                 .or(cfg.model_reasoning_summary)
                 .unwrap_or_default(),
->>>>>>> 4a15ebc1
+            azure_devops: cfg.azure_devops,
+            kusto: cfg.kusto,
+            recovery_services: cfg.recovery_services,
         };
         Ok(config)
     }
