--- conflicted
+++ resolved
@@ -110,22 +110,6 @@
         }
     }
 
-<<<<<<< HEAD
-impl Default for ModelProviderInfo {
-    fn default() -> Self {
-        Self {
-            name: "OpenAI".into(),
-            base_url: "https://api.openai.com/v1".into(),
-            env_key: Some("OPENAI_API_KEY".into()),
-            env_key_instructions: Some("Create an API key (https://platform.openai.com) and export it as an environment variable.".into()),
-            wire_api: WireApi::Responses,
-            query_params: None,
-        }
-    }
-}
-
-impl ModelProviderInfo {
-=======
     /// Apply provider-specific HTTP headers (both static and environment-based)
     /// onto an existing `reqwest::RequestBuilder` and return the updated
     /// builder.
@@ -148,7 +132,6 @@
         builder
     }
 
->>>>>>> 0b9cb2b9
     /// If `env_key` is Some, returns the API key for this provider if present
     /// (and non-empty) in the environment. If `env_key` is required but
     /// cannot be found, returns an error.
