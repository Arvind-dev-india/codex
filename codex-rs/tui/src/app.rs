--- conflicted
+++ resolved
@@ -295,7 +295,6 @@
                         }
                     }
                 },
-<<<<<<< HEAD
                 AppEvent::RefreshCodeGraphStatus => {
                     match &mut self.app_state {
                         AppState::Chat { widget } => {
@@ -304,7 +303,6 @@
                         AppState::Login { .. } | AppState::GitWarning { .. } => {}
                     }
                 },
-=======
                 AppEvent::StartFileSearch(query) => {
                     self.file_search.on_user_query(query);
                 }
@@ -313,7 +311,6 @@
                         widget.apply_file_search_result(query, matches);
                     }
                 }
->>>>>>> 688100f7
             }
         }
         terminal.clear()?;
