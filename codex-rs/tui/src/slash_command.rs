use strum::IntoEnumIterator;
use strum_macros::AsRefStr;
use strum_macros::EnumIter;
use strum_macros::EnumString;
use strum_macros::IntoStaticStr;

/// Commands that can be invoked by starting a message with a leading slash.
#[derive(
    Debug, Clone, Copy, PartialEq, Eq, Hash, EnumString, EnumIter, AsRefStr, IntoStaticStr,
)]
#[strum(serialize_all = "kebab-case")]
pub enum SlashCommand {
    // DO NOT ALPHA-SORT! Enum order is presentation order in the popup, so
    // more frequently used commands should be listed first.
    New,
<<<<<<< HEAD
    ToggleMouseMode,
    Status,
=======
    Diff,
>>>>>>> fa0e17f8
    Quit,
    ToggleMouseMode,
}

impl SlashCommand {
    /// User-visible description shown in the popup.
    pub fn description(self) -> &'static str {
        match self {
            SlashCommand::New => "Start a new chat.",
            SlashCommand::ToggleMouseMode => {
                "Toggle mouse mode (enable for scrolling, disable for text selection)"
            }
            SlashCommand::Status => "Show code graph status and statistics.",
            SlashCommand::Quit => "Exit the application.",
            SlashCommand::Diff => {
                "Show git diff of the working directory (including untracked files)"
            }
        }
    }

    /// Command string without the leading '/'. Provided for compatibility with
    /// existing code that expects a method named `command()`.
    pub fn command(self) -> &'static str {
        self.into()
    }
}

/// Return all built-in commands in a Vec paired with their command string.
pub fn built_in_slash_commands() -> Vec<(&'static str, SlashCommand)> {
    SlashCommand::iter().map(|c| (c.command(), c)).collect()
}<|MERGE_RESOLUTION|>--- conflicted
+++ resolved
@@ -13,12 +13,8 @@
     // DO NOT ALPHA-SORT! Enum order is presentation order in the popup, so
     // more frequently used commands should be listed first.
     New,
-<<<<<<< HEAD
-    ToggleMouseMode,
     Status,
-=======
     Diff,
->>>>>>> fa0e17f8
     Quit,
     ToggleMouseMode,
 }
