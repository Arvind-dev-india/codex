--- conflicted
+++ resolved
@@ -38,11 +38,9 @@
 # remove everything to make the binary as small as possible.
 strip = "symbols"
 
-<<<<<<< HEAD
 [patch.crates-io]
 # Force all tree-sitter parsers to use a compatible version of cc
 cc = { git = "https://github.com/rust-lang/cc-rs.git", tag = "1.0.83" }
-=======
+
 # See https://github.com/openai/codex/issues/1411 for details.
-codegen-units = 1
->>>>>>> 688100f7
+codegen-units = 1